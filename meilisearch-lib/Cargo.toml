--- conflicted
+++ resolved
@@ -28,11 +28,7 @@
 log = "0.4.14"
 meilisearch-auth = { path = "../meilisearch-auth" }
 meilisearch-types = { path = "../meilisearch-types" }
-<<<<<<< HEAD
-milli = { git = "https://github.com/meilisearch/milli.git", tag = "v0.33.4" }
-=======
 milli = { git = "https://github.com/meilisearch/milli.git", tag = "v0.33.4", default-features = false }
->>>>>>> 53c7c1b0
 mime = "0.3.16"
 num_cpus = "1.13.1"
 obkv = "0.2.0"
