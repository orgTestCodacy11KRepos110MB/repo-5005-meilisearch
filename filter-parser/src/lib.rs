//! BNF grammar:
//!
//! ```text
//! filter         = expression EOF
//! expression     = or
//! or             = and ("OR" WS+ and)*
//! and            = not ("AND" WS+ not)*
//! not            = ("NOT" WS+ not) | primary
//! primary        = (WS* "(" WS* expression WS* ")" WS*) | geoRadius | in | condition | exists | not_exists | to
//! in             = value "IN" WS* "[" value_list "]"
//! condition      = value ("=" | "!=" | ">" | ">=" | "<" | "<=") value
//! exists         = value "EXISTS"
//! not_exists     = value "NOT" WS+ "EXISTS"
//! to             = value value "TO" WS+ value
//! value          = WS* ( word | singleQuoted | doubleQuoted) WS+
//! value_list     = (value ("," value)* ","?)?
//! singleQuoted   = "'" .* all but quotes "'"
//! doubleQuoted   = "\"" .* all but double quotes "\""
//! word           = (alphanumeric | _ | - | .)+
//! geoRadius      = "_geoRadius(" WS* float WS* "," WS* float WS* "," float WS* ")"
//! geoBoundingBox = "_geoBoundingBox((" WS * float WS* "," WS* float WS* "), (" WS* float WS* "," WS* float WS* ")")
//! ```
//!
//! Other BNF grammar used to handle some specific errors:
//! ```text
//! geoPoint       = WS* "_geoPoint(" (float ",")* ")"
//! ```
//!
//! Specific errors:
//! ================
//! - If a user try to use a geoPoint, as a primary OR as a value we must throw an error.
//! ```text
//! field = _geoPoint(12, 13, 14)
//! field < 12 AND _geoPoint(1, 2)
//! ```
//!
//! - If a user try to use a geoRadius as a value we must throw an error.
//! ```text
//! field = _geoRadius(12, 13, 14)
//! ```
//!

mod condition;
mod error;
mod value;

use std::fmt::Debug;

pub use condition::{parse_condition, parse_to, Condition};
use condition::{parse_exists, parse_not_exists};
use error::{cut_with_err, ExpectedValueKind, NomErrorExt};
pub use error::{Error, ErrorKind};
use nom::branch::alt;
use nom::bytes::complete::tag;
use nom::character::complete::{char, multispace0};
use nom::combinator::{cut, eof, map, opt};
use nom::multi::{many0, separated_list1};
use nom::number::complete::recognize_float;
use nom::sequence::{delimited, preceded, terminated, tuple};
use nom::Finish;
use nom_locate::LocatedSpan;
pub(crate) use value::parse_value;
use value::word_exact;

pub type Span<'a> = LocatedSpan<&'a str, &'a str>;

type IResult<'a, Ret> = nom::IResult<Span<'a>, Ret, Error<'a>>;

const MAX_FILTER_DEPTH: usize = 200;

#[derive(Debug, Clone, Eq)]
pub struct Token<'a> {
    /// The token in the original input, it should be used when possible.
    pub span: Span<'a>,
    /// If you need to modify the original input you can use the `value` field
    /// to store your modified input.
    value: Option<String>,
}

impl<'a> PartialEq for Token<'a> {
    fn eq(&self, other: &Self) -> bool {
        self.span.fragment() == other.span.fragment()
    }
}

impl<'a> Token<'a> {
    pub fn new(span: Span<'a>, value: Option<String>) -> Self {
        Self { span, value }
    }

    pub fn lexeme(&self) -> &str {
        &self.span
    }

    pub fn value(&self) -> &str {
        self.value.as_ref().map_or(&self.span, |value| value)
    }

    pub fn as_external_error(&self, error: impl std::error::Error) -> Error<'a> {
        Error::new_from_external(self.span, error)
    }

<<<<<<< HEAD
    pub fn parse<T>(&self) -> Result<T, Error>
    where
        T: FromStr,
        T::Err: std::error::Error,
    {
        self.value().parse().map_err(|e| self.as_external_error(e))
=======
    pub fn parse_finite_float(&self) -> Result<f64, Error> {
        let value: f64 = self.span.parse().map_err(|e| self.as_external_error(e))?;
        if value.is_finite() {
            Ok(value)
        } else {
            Err(Error::new_from_kind(self.span, ErrorKind::NonFiniteFloat))
        }
>>>>>>> 57c9f03e
    }
}

impl<'a> From<Span<'a>> for Token<'a> {
    fn from(span: Span<'a>) -> Self {
        Self { span, value: None }
    }
}

#[derive(Debug, Clone, PartialEq, Eq)]
pub enum FilterCondition<'a> {
    Not(Box<Self>),
    Condition { fid: Token<'a>, op: Condition<'a> },
    In { fid: Token<'a>, els: Vec<Token<'a>> },
    Or(Vec<Self>),
    And(Vec<Self>),
    GeoLowerThan { point: [Token<'a>; 2], radius: Token<'a> },
    GeoBoundingBox { top_left_point: [Token<'a>; 2], bottom_right_point: [Token<'a>; 2] },
}

impl<'a> FilterCondition<'a> {
    /// Returns the first token found at the specified depth, `None` if no token at this depth.
    pub fn token_at_depth(&self, depth: usize) -> Option<&Token> {
        match self {
            FilterCondition::Condition { fid, .. } if depth == 0 => Some(fid),
            FilterCondition::Or(subfilters) => {
                let depth = depth.saturating_sub(1);
                for f in subfilters.iter() {
                    if let Some(t) = f.token_at_depth(depth) {
                        return Some(t);
                    }
                }
                None
            }
            FilterCondition::And(subfilters) => {
                let depth = depth.saturating_sub(1);
                for f in subfilters.iter() {
                    if let Some(t) = f.token_at_depth(depth) {
                        return Some(t);
                    }
                }
                None
            }
            FilterCondition::GeoLowerThan { point: [point, _], .. } if depth == 0 => Some(point),
            _ => None,
        }
    }

    pub fn parse(input: &'a str) -> Result<Option<Self>, Error> {
        if input.trim().is_empty() {
            return Ok(None);
        }
        let span = Span::new_extra(input, input);
        parse_filter(span).finish().map(|(_rem, output)| Some(output))
    }
}

/// remove OPTIONAL whitespaces before AND after the provided parser.
fn ws<'a, O>(inner: impl FnMut(Span<'a>) -> IResult<O>) -> impl FnMut(Span<'a>) -> IResult<O> {
    delimited(multispace0, inner, multispace0)
}

/// value_list = (value ("," value)* ","?)?
fn parse_value_list(input: Span) -> IResult<Vec<Token>> {
    let (input, first_value) = opt(parse_value)(input)?;
    if let Some(first_value) = first_value {
        let value_list_el_parser = preceded(ws(tag(",")), parse_value);

        let (input, mut values) = many0(value_list_el_parser)(input)?;
        let (input, _) = opt(ws(tag(",")))(input)?;
        values.insert(0, first_value);

        Ok((input, values))
    } else {
        Ok((input, vec![]))
    }
}

/// "IN" WS* "[" value_list "]"
fn parse_in_body(input: Span) -> IResult<Vec<Token>> {
    let (input, _) = ws(word_exact("IN"))(input)?;

    // everything after `IN` can be a failure
    let (input, _) =
        cut_with_err(tag("["), |_| Error::new_from_kind(input, ErrorKind::InOpeningBracket))(
            input,
        )?;

    let (input, content) = cut(parse_value_list)(input)?;

    // everything after `IN` can be a failure
    let (input, _) = cut_with_err(ws(tag("]")), |_| {
        if eof::<_, ()>(input).is_ok() {
            Error::new_from_kind(input, ErrorKind::InClosingBracket)
        } else {
            let expected_value_kind = match parse_value(input) {
                Err(nom::Err::Error(e)) => match e.kind() {
                    ErrorKind::ReservedKeyword(_) => ExpectedValueKind::ReservedKeyword,
                    _ => ExpectedValueKind::Other,
                },
                _ => ExpectedValueKind::Other,
            };
            Error::new_from_kind(input, ErrorKind::InExpectedValue(expected_value_kind))
        }
    })(input)?;

    Ok((input, content))
}

/// in = value "IN" "[" value_list "]"
fn parse_in(input: Span) -> IResult<FilterCondition> {
    let (input, value) = parse_value(input)?;
    let (input, content) = parse_in_body(input)?;

    let filter = FilterCondition::In { fid: value, els: content };
    Ok((input, filter))
}

/// in = value "NOT" WS* "IN" "[" value_list "]"
fn parse_not_in(input: Span) -> IResult<FilterCondition> {
    let (input, value) = parse_value(input)?;
    let (input, _) = word_exact("NOT")(input)?;
    let (input, content) = parse_in_body(input)?;

    let filter = FilterCondition::Not(Box::new(FilterCondition::In { fid: value, els: content }));
    Ok((input, filter))
}

/// or             = and ("OR" and)
fn parse_or(input: Span, depth: usize) -> IResult<FilterCondition> {
    if depth > MAX_FILTER_DEPTH {
        return Err(nom::Err::Error(Error::new_from_kind(input, ErrorKind::DepthLimitReached)));
    }
    let (input, first_filter) = parse_and(input, depth + 1)?;
    // if we found a `OR` then we MUST find something next
    let (input, mut ors) =
        many0(preceded(ws(word_exact("OR")), cut(|input| parse_and(input, depth + 1))))(input)?;

    let filter = if ors.is_empty() {
        first_filter
    } else {
        ors.insert(0, first_filter);
        FilterCondition::Or(ors)
    };

    Ok((input, filter))
}

/// and            = not ("AND" not)*
fn parse_and(input: Span, depth: usize) -> IResult<FilterCondition> {
    if depth > MAX_FILTER_DEPTH {
        return Err(nom::Err::Error(Error::new_from_kind(input, ErrorKind::DepthLimitReached)));
    }
    let (input, first_filter) = parse_not(input, depth + 1)?;
    // if we found a `AND` then we MUST find something next
    let (input, mut ands) =
        many0(preceded(ws(word_exact("AND")), cut(|input| parse_not(input, depth + 1))))(input)?;

    let filter = if ands.is_empty() {
        first_filter
    } else {
        ands.insert(0, first_filter);
        FilterCondition::And(ands)
    };

    Ok((input, filter))
}

/// not            = ("NOT" WS+ not) | primary
/// We can have multiple consecutive not, eg: `NOT NOT channel = mv`.
/// If we parse a `NOT` we MUST parse something behind.
fn parse_not(input: Span, depth: usize) -> IResult<FilterCondition> {
    if depth > MAX_FILTER_DEPTH {
        return Err(nom::Err::Error(Error::new_from_kind(input, ErrorKind::DepthLimitReached)));
    }
    alt((
        map(
            preceded(ws(word_exact("NOT")), cut(|input| parse_not(input, depth + 1))),
            |e| match e {
                FilterCondition::Not(e) => *e,
                _ => FilterCondition::Not(Box::new(e)),
            },
        ),
        |input| parse_primary(input, depth + 1),
    ))(input)
}

/// geoRadius      = WS* "_geoRadius(float WS* "," WS* float WS* "," WS* float)
/// If we parse `_geoRadius` we MUST parse the rest of the expression.
fn parse_geo_radius(input: Span) -> IResult<FilterCondition> {
    // we want to allow space BEFORE the _geoRadius but not after
    let parsed = preceded(
        tuple((multispace0, word_exact("_geoRadius"))),
        // if we were able to parse `_geoRadius` and can't parse the rest of the input we return a failure
        cut(delimited(char('('), separated_list1(tag(","), ws(recognize_float)), char(')'))),
    )(input)
    .map_err(|e| e.map(|_| Error::new_from_kind(input, ErrorKind::GeoRadius)));

    let (input, args) = parsed?;

    if args.len() != 3 {
        return Err(nom::Err::Failure(Error::new_from_kind(input, ErrorKind::GeoRadius)));
    }

    let res = FilterCondition::GeoLowerThan {
        point: [args[0].into(), args[1].into()],
        radius: args[2].into(),
    };
    Ok((input, res))
}

/// geoBoundingBox      = WS* "_geoBoundingBox((float WS* "," WS* float WS* "), (float WS* "," WS* float WS* ")")
/// If we parse `_geoBoundingBox` we MUST parse the rest of the expression.
fn parse_geo_bounding_box(input: Span) -> IResult<FilterCondition> {
    // we want to allow space BEFORE the _geoBoundingBox but not after
    let parsed = preceded(
        tuple((multispace0, word_exact("_geoBoundingBox"))),
        // if we were able to parse `_geoBoundingBox` and can't parse the rest of the input we return a failure
        cut(delimited(
            char('('),
            separated_list1(
                tag(","),
                ws(delimited(char('('), separated_list1(tag(","), ws(recognize_float)), char(')'))),
            ),
            char(')'),
        )),
    )(input)
    .map_err(|e| e.map(|_| Error::new_from_kind(input, ErrorKind::GeoBoundingBox)));

    let (input, args) = parsed?;

    if args.len() != 2 || args[0].len() != 2 || args[1].len() != 2 {
        return Err(nom::Err::Failure(Error::new_from_kind(input, ErrorKind::GeoBoundingBox)));
    }

    let res = FilterCondition::GeoBoundingBox {
        top_left_point: [args[0][0].into(), args[0][1].into()],
        bottom_right_point: [args[1][0].into(), args[1][1].into()],
    };
    Ok((input, res))
}

/// geoPoint      = WS* "_geoPoint(float WS* "," WS* float WS* "," WS* float)
fn parse_geo_point(input: Span) -> IResult<FilterCondition> {
    // we want to forbid space BEFORE the _geoPoint but not after
    tuple((
        multispace0,
        tag("_geoPoint"),
        // if we were able to parse `_geoPoint` we are going to return a Failure whatever happens next.
        cut(delimited(char('('), separated_list1(tag(","), ws(recognize_float)), char(')'))),
    ))(input)
    .map_err(|e| e.map(|_| Error::new_from_kind(input, ErrorKind::ReservedGeo("_geoPoint"))))?;
    // if we succeeded we still return a `Failure` because geoPoints are not allowed
    Err(nom::Err::Failure(Error::new_from_kind(input, ErrorKind::ReservedGeo("_geoPoint"))))
}

fn parse_error_reserved_keyword(input: Span) -> IResult<FilterCondition> {
    match parse_condition(input) {
        Ok(result) => Ok(result),
        Err(nom::Err::Error(inner) | nom::Err::Failure(inner)) => match inner.kind() {
            ErrorKind::ExpectedValue(ExpectedValueKind::ReservedKeyword) => {
                Err(nom::Err::Failure(inner))
            }
            _ => Err(nom::Err::Error(inner)),
        },
        Err(e) => Err(e),
    }
}

/// primary        = (WS* "(" WS* expression WS* ")" WS*) | geoRadius | condition | exists | not_exists | to
fn parse_primary(input: Span, depth: usize) -> IResult<FilterCondition> {
    if depth > MAX_FILTER_DEPTH {
        return Err(nom::Err::Error(Error::new_from_kind(input, ErrorKind::DepthLimitReached)));
    }
    alt((
        // if we find a first parenthesis, then we must parse an expression and find the closing parenthesis
        delimited(
            ws(char('(')),
            cut(|input| parse_expression(input, depth + 1)),
            cut_with_err(ws(char(')')), |c| {
                Error::new_from_kind(input, ErrorKind::MissingClosingDelimiter(c.char()))
            }),
        ),
        parse_geo_radius,
        parse_geo_bounding_box,
        parse_in,
        parse_not_in,
        parse_condition,
        parse_exists,
        parse_not_exists,
        parse_to,
        // the next lines are only for error handling and are written at the end to have the less possible performance impact
        parse_geo_point,
        parse_error_reserved_keyword,
    ))(input)
    // if the inner parsers did not match enough information to return an accurate error
    .map_err(|e| e.map_err(|_| Error::new_from_kind(input, ErrorKind::InvalidPrimary)))
}

/// expression     = or
pub fn parse_expression(input: Span, depth: usize) -> IResult<FilterCondition> {
    parse_or(input, depth)
}

/// filter     = expression EOF
pub fn parse_filter(input: Span) -> IResult<FilterCondition> {
    terminated(|input| parse_expression(input, 0), eof)(input)
}

#[cfg(test)]
pub mod tests {
    use super::*;

    /// Create a raw [Token]. You must specify the string that appear BEFORE your element followed by your element
    pub fn rtok<'a>(before: &'a str, value: &'a str) -> Token<'a> {
        // if the string is empty we still need to return 1 for the line number
        let lines = before.is_empty().then(|| 1).unwrap_or_else(|| before.lines().count());
        let offset = before.chars().count();
        // the extra field is not checked in the tests so we can set it to nothing
        unsafe { Span::new_from_raw_offset(offset, lines as u32, value, "") }.into()
    }

    #[test]
    fn parse() {
        use FilterCondition as Fc;

        fn p(s: &str) -> impl std::fmt::Display + '_ {
            Fc::parse(s).unwrap().unwrap()
        }

        // Test equal
        insta::assert_display_snapshot!(p("channel = Ponce"), @"{channel} = {Ponce}");
        insta::assert_display_snapshot!(p("subscribers = 12"), @"{subscribers} = {12}");
        insta::assert_display_snapshot!(p("channel = 'Mister Mv'"), @"{channel} = {Mister Mv}");
        insta::assert_display_snapshot!(p("channel = \"Mister Mv\""), @"{channel} = {Mister Mv}");
        insta::assert_display_snapshot!(p("'dog race' = Borzoi"), @"{dog race} = {Borzoi}");
        insta::assert_display_snapshot!(p("\"dog race\" = Chusky"), @"{dog race} = {Chusky}");
        insta::assert_display_snapshot!(p("\"dog race\" = \"Bernese Mountain\""), @"{dog race} = {Bernese Mountain}");
        insta::assert_display_snapshot!(p("'dog race' = 'Bernese Mountain'"), @"{dog race} = {Bernese Mountain}");
        insta::assert_display_snapshot!(p("\"dog race\" = 'Bernese Mountain'"), @"{dog race} = {Bernese Mountain}");

        // Test IN
        insta::assert_display_snapshot!(p("colour IN[]"), @"{colour} IN[]");
        insta::assert_display_snapshot!(p("colour IN[green]"), @"{colour} IN[{green}, ]");
        insta::assert_display_snapshot!(p("colour IN[green,]"), @"{colour} IN[{green}, ]");
        insta::assert_display_snapshot!(p("colour NOT IN[green,blue]"), @"NOT ({colour} IN[{green}, {blue}, ])");
        insta::assert_display_snapshot!(p(" colour IN [  green , blue , ]"), @"{colour} IN[{green}, {blue}, ]");

        // Test IN + OR/AND/()
        insta::assert_display_snapshot!(p(" colour IN [green, blue]  AND color = green "), @"AND[{colour} IN[{green}, {blue}, ], {color} = {green}, ]");
        insta::assert_display_snapshot!(p("NOT (colour IN [green, blue])  AND color = green "), @"AND[NOT ({colour} IN[{green}, {blue}, ]), {color} = {green}, ]");
        insta::assert_display_snapshot!(p("x = 1 OR NOT (colour IN [green, blue]  OR color = green) "), @"OR[{x} = {1}, NOT (OR[{colour} IN[{green}, {blue}, ], {color} = {green}, ]), ]");

        // Test whitespace start/end
        insta::assert_display_snapshot!(p(" colour = green "), @"{colour} = {green}");
        insta::assert_display_snapshot!(p(" (colour = green OR colour = red) "), @"OR[{colour} = {green}, {colour} = {red}, ]");
        insta::assert_display_snapshot!(p(" colour IN [green, blue]  AND color = green "), @"AND[{colour} IN[{green}, {blue}, ], {color} = {green}, ]");
        insta::assert_display_snapshot!(p(" colour NOT  IN [green, blue] "), @"NOT ({colour} IN[{green}, {blue}, ])");
        insta::assert_display_snapshot!(p(" colour IN [green, blue] "), @"{colour} IN[{green}, {blue}, ]");

        // Test conditions
        insta::assert_display_snapshot!(p("channel != ponce"), @"{channel} != {ponce}");
        insta::assert_display_snapshot!(p("NOT channel = ponce"), @"NOT ({channel} = {ponce})");
        insta::assert_display_snapshot!(p("subscribers < 1000"), @"{subscribers} < {1000}");
        insta::assert_display_snapshot!(p("subscribers > 1000"), @"{subscribers} > {1000}");
        insta::assert_display_snapshot!(p("subscribers <= 1000"), @"{subscribers} <= {1000}");
        insta::assert_display_snapshot!(p("subscribers >= 1000"), @"{subscribers} >= {1000}");
        insta::assert_display_snapshot!(p("subscribers <= 1000"), @"{subscribers} <= {1000}");
        insta::assert_display_snapshot!(p("subscribers 100 TO 1000"), @"{subscribers} {100} TO {1000}");

        // Test NOT + EXISTS
        insta::assert_display_snapshot!(p("subscribers EXISTS"), @"{subscribers} EXISTS");
        insta::assert_display_snapshot!(p("NOT subscribers < 1000"), @"NOT ({subscribers} < {1000})");
        insta::assert_display_snapshot!(p("NOT subscribers EXISTS"), @"NOT ({subscribers} EXISTS)");
        insta::assert_display_snapshot!(p("subscribers NOT EXISTS"), @"NOT ({subscribers} EXISTS)");
        insta::assert_display_snapshot!(p("NOT subscribers NOT EXISTS"), @"{subscribers} EXISTS");
        insta::assert_display_snapshot!(p("subscribers NOT   EXISTS"), @"NOT ({subscribers} EXISTS)");
        insta::assert_display_snapshot!(p("NOT subscribers 100 TO 1000"), @"NOT ({subscribers} {100} TO {1000})");

        // Test nested NOT
        insta::assert_display_snapshot!(p("NOT NOT NOT NOT x = 5"), @"{x} = {5}");
        insta::assert_display_snapshot!(p("NOT NOT (NOT NOT x = 5)"), @"{x} = {5}");

        // Test geo radius
        insta::assert_display_snapshot!(p("_geoRadius(12, 13, 14)"), @"_geoRadius({12}, {13}, {14})");
        insta::assert_display_snapshot!(p("NOT _geoRadius(12, 13, 14)"), @"NOT (_geoRadius({12}, {13}, {14}))");
        insta::assert_display_snapshot!(p("_geoRadius(12,13,14)"), @"_geoRadius({12}, {13}, {14})");

        // Test geo bounding box
        insta::assert_display_snapshot!(p("_geoBoundingBox((12, 13), (14, 15))"), @"_geoBoundingBox(({12}, {13}), ({14}, {15}))");
        insta::assert_display_snapshot!(p("NOT _geoBoundingBox((12, 13), (14, 15))"), @"NOT (_geoBoundingBox(({12}, {13}), ({14}, {15})))");
        insta::assert_display_snapshot!(p("_geoBoundingBox((12,13),(14,15))"), @"_geoBoundingBox(({12}, {13}), ({14}, {15}))");

        // Test OR + AND
        insta::assert_display_snapshot!(p("channel = ponce AND 'dog race' != 'bernese mountain'"), @"AND[{channel} = {ponce}, {dog race} != {bernese mountain}, ]");
        insta::assert_display_snapshot!(p("channel = ponce OR 'dog race' != 'bernese mountain'"), @"OR[{channel} = {ponce}, {dog race} != {bernese mountain}, ]");
        insta::assert_display_snapshot!(p("channel = ponce AND 'dog race' != 'bernese mountain' OR subscribers > 1000"), @"OR[AND[{channel} = {ponce}, {dog race} != {bernese mountain}, ], {subscribers} > {1000}, ]");
        insta::assert_display_snapshot!(
        p("channel = ponce AND 'dog race' != 'bernese mountain' OR subscribers > 1000 OR colour = red OR colour = blue AND size = 7"),
        @"OR[AND[{channel} = {ponce}, {dog race} != {bernese mountain}, ], {subscribers} > {1000}, {colour} = {red}, AND[{colour} = {blue}, {size} = {7}, ], ]"
        );

        // Test parentheses
        insta::assert_display_snapshot!(p("channel = ponce AND ( 'dog race' != 'bernese mountain' OR subscribers > 1000 )"), @"AND[{channel} = {ponce}, OR[{dog race} != {bernese mountain}, {subscribers} > {1000}, ], ]");
        insta::assert_display_snapshot!(p("(channel = ponce AND 'dog race' != 'bernese mountain' OR subscribers > 1000) AND _geoRadius(12, 13, 14)"), @"AND[OR[AND[{channel} = {ponce}, {dog race} != {bernese mountain}, ], {subscribers} > {1000}, ], _geoRadius({12}, {13}, {14}), ]");

        // Test recursion
        // This is the most that is allowed
        insta::assert_display_snapshot!(
            p("(((((((((((((((((((((((((((((((((((((((((((((((((x = 1)))))))))))))))))))))))))))))))))))))))))))))))))"),
            @"{x} = {1}"
        );
        insta::assert_display_snapshot!(
            p("NOT NOT NOT NOT NOT NOT NOT NOT NOT NOT NOT NOT NOT NOT NOT NOT NOT NOT NOT NOT NOT NOT NOT NOT NOT NOT NOT NOT NOT NOT NOT NOT NOT NOT NOT NOT NOT NOT NOT NOT NOT NOT NOT NOT NOT NOT NOT NOT NOT NOT NOT NOT NOT NOT NOT NOT NOT NOT NOT NOT NOT NOT NOT NOT NOT NOT NOT NOT NOT NOT NOT NOT NOT NOT NOT NOT NOT NOT NOT NOT NOT NOT NOT NOT NOT NOT NOT NOT NOT NOT NOT NOT NOT NOT NOT NOT NOT NOT NOT NOT NOT NOT NOT NOT NOT NOT NOT NOT NOT NOT NOT NOT NOT NOT NOT NOT NOT NOT NOT NOT NOT NOT NOT NOT NOT NOT NOT NOT NOT NOT NOT NOT NOT NOT NOT NOT NOT NOT NOT NOT NOT NOT NOT NOT NOT NOT NOT NOT NOT NOT NOT NOT NOT NOT NOT NOT NOT NOT NOT NOT NOT NOT NOT NOT NOT NOT NOT NOT NOT NOT NOT NOT NOT NOT NOT NOT NOT NOT NOT NOT NOT NOT NOT NOT NOT NOT NOT NOT NOT NOT NOT NOT NOT NOT NOT NOT NOT x = 1"),
            @"NOT ({x} = {1})"
        );

        // Confusing keywords
        insta::assert_display_snapshot!(p(r#"NOT "OR" EXISTS AND "EXISTS" NOT EXISTS"#), @"AND[NOT ({OR} EXISTS), NOT ({EXISTS} EXISTS), ]");
    }

    #[test]
    fn error() {
        use FilterCondition as Fc;

        fn p(s: &str) -> impl std::fmt::Display + '_ {
            Fc::parse(s).unwrap_err().to_string()
        }

        insta::assert_display_snapshot!(p("channel = Ponce = 12"), @r###"
        Found unexpected characters at the end of the filter: `= 12`. You probably forgot an `OR` or an `AND` rule.
        17:21 channel = Ponce = 12
        "###);

        insta::assert_display_snapshot!(p("channel =    "), @r###"
        Was expecting a value but instead got nothing.
        14:14 channel =
        "###);

        insta::assert_display_snapshot!(p("channel = 🐻"), @r###"
        Was expecting a value but instead got `🐻`.
        11:12 channel = 🐻
        "###);

        insta::assert_display_snapshot!(p("channel = 🐻 AND followers < 100"), @r###"
        Was expecting a value but instead got `🐻`.
        11:12 channel = 🐻 AND followers < 100
        "###);

        insta::assert_display_snapshot!(p("'OR'"), @r###"
        Was expecting an operation `=`, `!=`, `>=`, `>`, `<=`, `<`, `IN`, `NOT IN`, `TO`, `EXISTS`, `NOT EXISTS`, `_geoRadius`, or `_geoBoundingBox` at `\'OR\'`.
        1:5 'OR'
        "###);

        insta::assert_display_snapshot!(p("OR"), @r###"
        Was expecting a value but instead got `OR`, which is a reserved keyword. To use `OR` as a field name or a value, surround it by quotes.
        1:3 OR
        "###);

        insta::assert_display_snapshot!(p("channel Ponce"), @r###"
        Was expecting an operation `=`, `!=`, `>=`, `>`, `<=`, `<`, `IN`, `NOT IN`, `TO`, `EXISTS`, `NOT EXISTS`, `_geoRadius`, or `_geoBoundingBox` at `channel Ponce`.
        1:14 channel Ponce
        "###);

        insta::assert_display_snapshot!(p("channel = Ponce OR"), @r###"
        Was expecting an operation `=`, `!=`, `>=`, `>`, `<=`, `<`, `IN`, `NOT IN`, `TO`, `EXISTS`, `NOT EXISTS`, `_geoRadius`, or `_geoBoundingBox` but instead got nothing.
        19:19 channel = Ponce OR
        "###);

        insta::assert_display_snapshot!(p("_geoRadius"), @r###"
        The `_geoRadius` filter expects three arguments: `_geoRadius(latitude, longitude, radius)`.
        1:11 _geoRadius
        "###);

        insta::assert_display_snapshot!(p("_geoRadius = 12"), @r###"
        The `_geoRadius` filter expects three arguments: `_geoRadius(latitude, longitude, radius)`.
        1:16 _geoRadius = 12
        "###);

        insta::assert_display_snapshot!(p("_geoBoundingBox"), @r###"
        The `_geoBoundingBox` filter expects two pairs of arguments: `_geoBoundingBox((latitude, longitude), (latitude, longitude))`.
        1:16 _geoBoundingBox
        "###);

        insta::assert_display_snapshot!(p("_geoBoundingBox = 12"), @r###"
        The `_geoBoundingBox` filter expects two pairs of arguments: `_geoBoundingBox((latitude, longitude), (latitude, longitude))`.
        1:21 _geoBoundingBox = 12
        "###);

        insta::assert_display_snapshot!(p("_geoBoundingBox(1.0, 1.0)"), @r###"
        The `_geoBoundingBox` filter expects two pairs of arguments: `_geoBoundingBox((latitude, longitude), (latitude, longitude))`.
        1:26 _geoBoundingBox(1.0, 1.0)
        "###);

        insta::assert_display_snapshot!(p("_geoPoint(12, 13, 14)"), @r###"
        `_geoPoint` is a reserved keyword and thus can't be used as a filter expression. Use the `_geoRadius(latitude, longitude, distance), or _geoBoundingBox((latitude, longitude), (latitude, longitude)) built-in rules to filter on `_geo` coordinates.
        1:22 _geoPoint(12, 13, 14)
        "###);

        insta::assert_display_snapshot!(p("position <= _geoPoint(12, 13, 14)"), @r###"
        `_geoPoint` is a reserved keyword and thus can't be used as a filter expression. Use the `_geoRadius(latitude, longitude, distance), or _geoBoundingBox((latitude, longitude), (latitude, longitude)) built-in rules to filter on `_geo` coordinates.
        13:34 position <= _geoPoint(12, 13, 14)
        "###);

        insta::assert_display_snapshot!(p("position <= _geoRadius(12, 13, 14)"), @r###"
        The `_geoRadius` filter is an operation and can't be used as a value.
        13:35 position <= _geoRadius(12, 13, 14)
        "###);

        insta::assert_display_snapshot!(p("channel = 'ponce"), @r###"
        Expression `\'ponce` is missing the following closing delimiter: `'`.
        11:17 channel = 'ponce
        "###);

        insta::assert_display_snapshot!(p("channel = \"ponce"), @r###"
        Expression `\"ponce` is missing the following closing delimiter: `"`.
        11:17 channel = "ponce
        "###);

        insta::assert_display_snapshot!(p("channel = mv OR (followers >= 1000"), @r###"
        Expression `(followers >= 1000` is missing the following closing delimiter: `)`.
        17:35 channel = mv OR (followers >= 1000
        "###);

        insta::assert_display_snapshot!(p("channel = mv OR followers >= 1000)"), @r###"
        Found unexpected characters at the end of the filter: `)`. You probably forgot an `OR` or an `AND` rule.
        34:35 channel = mv OR followers >= 1000)
        "###);

        insta::assert_display_snapshot!(p("colour NOT EXIST"), @r###"
        Was expecting an operation `=`, `!=`, `>=`, `>`, `<=`, `<`, `IN`, `NOT IN`, `TO`, `EXISTS`, `NOT EXISTS`, `_geoRadius`, or `_geoBoundingBox` at `colour NOT EXIST`.
        1:17 colour NOT EXIST
        "###);

        insta::assert_display_snapshot!(p("subscribers 100 TO1000"), @r###"
        Was expecting an operation `=`, `!=`, `>=`, `>`, `<=`, `<`, `IN`, `NOT IN`, `TO`, `EXISTS`, `NOT EXISTS`, `_geoRadius`, or `_geoBoundingBox` at `subscribers 100 TO1000`.
        1:23 subscribers 100 TO1000
        "###);

        insta::assert_display_snapshot!(p("channel = ponce ORdog != 'bernese mountain'"), @r###"
        Found unexpected characters at the end of the filter: `ORdog != \'bernese mountain\'`. You probably forgot an `OR` or an `AND` rule.
        17:44 channel = ponce ORdog != 'bernese mountain'
        "###);

        insta::assert_display_snapshot!(p("colour IN blue, green]"), @r###"
        Expected `[` after `IN` keyword.
        11:23 colour IN blue, green]
        "###);

        insta::assert_display_snapshot!(p("colour IN [blue, green, 'blue' > 2]"), @r###"
        Expected only comma-separated field names inside `IN[..]` but instead found `> 2]`.
        32:36 colour IN [blue, green, 'blue' > 2]
        "###);

        insta::assert_display_snapshot!(p("colour IN [blue, green, AND]"), @r###"
        Expected only comma-separated field names inside `IN[..]` but instead found `AND]`.
        25:29 colour IN [blue, green, AND]
        "###);

        insta::assert_display_snapshot!(p("colour IN [blue, green"), @r###"
        Expected matching `]` after the list of field names given to `IN[`
        23:23 colour IN [blue, green
        "###);

        insta::assert_display_snapshot!(p("colour IN ['blue, green"), @r###"
        Expression `\'blue, green` is missing the following closing delimiter: `'`.
        12:24 colour IN ['blue, green
        "###);

        insta::assert_display_snapshot!(p("x = EXISTS"), @r###"
        Was expecting a value but instead got `EXISTS`, which is a reserved keyword. To use `EXISTS` as a field name or a value, surround it by quotes.
        5:11 x = EXISTS
        "###);

        insta::assert_display_snapshot!(p("AND = 8"), @r###"
        Was expecting a value but instead got `AND`, which is a reserved keyword. To use `AND` as a field name or a value, surround it by quotes.
        1:4 AND = 8
        "###);

        insta::assert_display_snapshot!(p("((((((((((((((((((((((((((((((((((((((((((((((((((x = 1))))))))))))))))))))))))))))))))))))))))))))))))))"), @r###"
        The filter exceeded the maximum depth limit. Try rewriting the filter so that it contains fewer nested conditions.
        51:106 ((((((((((((((((((((((((((((((((((((((((((((((((((x = 1))))))))))))))))))))))))))))))))))))))))))))))))))
        "###);

        insta::assert_display_snapshot!(
            p("NOT NOT NOT NOT NOT NOT NOT NOT NOT NOT NOT NOT NOT NOT NOT NOT NOT NOT NOT NOT NOT NOT NOT NOT NOT NOT NOT NOT NOT NOT NOT NOT NOT NOT NOT NOT NOT NOT NOT NOT NOT NOT NOT NOT NOT NOT NOT NOT NOT NOT NOT NOT NOT NOT NOT NOT NOT NOT NOT NOT NOT NOT NOT NOT NOT NOT NOT NOT NOT NOT NOT NOT NOT NOT NOT NOT NOT NOT NOT NOT NOT NOT NOT NOT NOT NOT NOT NOT NOT NOT NOT NOT NOT NOT NOT NOT NOT NOT NOT NOT NOT NOT NOT NOT NOT NOT NOT NOT NOT NOT NOT NOT NOT NOT NOT NOT NOT NOT NOT NOT NOT NOT NOT NOT NOT NOT NOT NOT NOT NOT NOT NOT NOT NOT NOT NOT NOT NOT NOT NOT NOT NOT NOT NOT NOT NOT NOT NOT NOT NOT NOT NOT NOT NOT NOT NOT NOT NOT NOT NOT NOT NOT NOT NOT NOT NOT NOT NOT NOT NOT NOT NOT NOT NOT NOT NOT NOT NOT NOT NOT NOT NOT NOT NOT NOT NOT NOT NOT NOT NOT NOT NOT NOT NOT NOT NOT NOT NOT NOT x = 1"),
            @r###"
        The filter exceeded the maximum depth limit. Try rewriting the filter so that it contains fewer nested conditions.
        797:802 NOT NOT NOT NOT NOT NOT NOT NOT NOT NOT NOT NOT NOT NOT NOT NOT NOT NOT NOT NOT NOT NOT NOT NOT NOT NOT NOT NOT NOT NOT NOT NOT NOT NOT NOT NOT NOT NOT NOT NOT NOT NOT NOT NOT NOT NOT NOT NOT NOT NOT NOT NOT NOT NOT NOT NOT NOT NOT NOT NOT NOT NOT NOT NOT NOT NOT NOT NOT NOT NOT NOT NOT NOT NOT NOT NOT NOT NOT NOT NOT NOT NOT NOT NOT NOT NOT NOT NOT NOT NOT NOT NOT NOT NOT NOT NOT NOT NOT NOT NOT NOT NOT NOT NOT NOT NOT NOT NOT NOT NOT NOT NOT NOT NOT NOT NOT NOT NOT NOT NOT NOT NOT NOT NOT NOT NOT NOT NOT NOT NOT NOT NOT NOT NOT NOT NOT NOT NOT NOT NOT NOT NOT NOT NOT NOT NOT NOT NOT NOT NOT NOT NOT NOT NOT NOT NOT NOT NOT NOT NOT NOT NOT NOT NOT NOT NOT NOT NOT NOT NOT NOT NOT NOT NOT NOT NOT NOT NOT NOT NOT NOT NOT NOT NOT NOT NOT NOT NOT NOT NOT NOT NOT NOT NOT NOT NOT NOT NOT NOT x = 1
        "###
        );

        insta::assert_display_snapshot!(p(r#"NOT OR EXISTS AND EXISTS NOT EXISTS"#), @r###"
        Was expecting a value but instead got `OR`, which is a reserved keyword. To use `OR` as a field name or a value, surround it by quotes.
        5:7 NOT OR EXISTS AND EXISTS NOT EXISTS
        "###);
    }

    #[test]
    fn depth() {
        let filter = FilterCondition::parse("account_ids=1 OR account_ids=2 OR account_ids=3 OR account_ids=4 OR account_ids=5 OR account_ids=6").unwrap().unwrap();
        assert!(filter.token_at_depth(1).is_some());
        assert!(filter.token_at_depth(2).is_none());

        let filter = FilterCondition::parse("(account_ids=1 OR (account_ids=2 AND account_ids=3) OR (account_ids=4 AND account_ids=5) OR account_ids=6)").unwrap().unwrap();
        assert!(filter.token_at_depth(2).is_some());
        assert!(filter.token_at_depth(3).is_none());

        let filter = FilterCondition::parse("account_ids=1 OR account_ids=2 AND account_ids=3 OR account_ids=4 AND account_ids=5 OR account_ids=6").unwrap().unwrap();
        assert!(filter.token_at_depth(2).is_some());
        assert!(filter.token_at_depth(3).is_none());
    }
}

impl<'a> std::fmt::Display for FilterCondition<'a> {
    fn fmt(&self, f: &mut std::fmt::Formatter<'_>) -> std::fmt::Result {
        match self {
            FilterCondition::Not(filter) => {
                write!(f, "NOT ({filter})")
            }
            FilterCondition::Condition { fid, op } => {
                write!(f, "{fid} {op}")
            }
            FilterCondition::In { fid, els } => {
                write!(f, "{fid} IN[")?;
                for el in els {
                    write!(f, "{el}, ")?;
                }
                write!(f, "]")
            }
            FilterCondition::Or(els) => {
                write!(f, "OR[")?;
                for el in els {
                    write!(f, "{el}, ")?;
                }
                write!(f, "]")
            }
            FilterCondition::And(els) => {
                write!(f, "AND[")?;
                for el in els {
                    write!(f, "{el}, ")?;
                }
                write!(f, "]")
            }
            FilterCondition::GeoLowerThan { point, radius } => {
                write!(f, "_geoRadius({}, {}, {})", point[0], point[1], radius)
            }
            FilterCondition::GeoBoundingBox { top_left_point, bottom_right_point } => {
                write!(
                    f,
                    "_geoBoundingBox(({}, {}), ({}, {}))",
                    top_left_point[0],
                    top_left_point[1],
                    bottom_right_point[0],
                    bottom_right_point[1]
                )
            }
        }
    }
}
impl<'a> std::fmt::Display for Condition<'a> {
    fn fmt(&self, f: &mut std::fmt::Formatter<'_>) -> std::fmt::Result {
        match self {
            Condition::GreaterThan(token) => write!(f, "> {token}"),
            Condition::GreaterThanOrEqual(token) => write!(f, ">= {token}"),
            Condition::Equal(token) => write!(f, "= {token}"),
            Condition::NotEqual(token) => write!(f, "!= {token}"),
            Condition::Exists => write!(f, "EXISTS"),
            Condition::LowerThan(token) => write!(f, "< {token}"),
            Condition::LowerThanOrEqual(token) => write!(f, "<= {token}"),
            Condition::Between { from, to } => write!(f, "{from} TO {to}"),
        }
    }
}
impl<'a> std::fmt::Display for Token<'a> {
    fn fmt(&self, f: &mut std::fmt::Formatter<'_>) -> std::fmt::Result {
        write!(f, "{{{}}}", self.value())
    }
}<|MERGE_RESOLUTION|>--- conflicted
+++ resolved
@@ -100,14 +100,6 @@
         Error::new_from_external(self.span, error)
     }
 
-<<<<<<< HEAD
-    pub fn parse<T>(&self) -> Result<T, Error>
-    where
-        T: FromStr,
-        T::Err: std::error::Error,
-    {
-        self.value().parse().map_err(|e| self.as_external_error(e))
-=======
     pub fn parse_finite_float(&self) -> Result<f64, Error> {
         let value: f64 = self.span.parse().map_err(|e| self.as_external_error(e))?;
         if value.is_finite() {
@@ -115,7 +107,6 @@
         } else {
             Err(Error::new_from_kind(self.span, ErrorKind::NonFiniteFloat))
         }
->>>>>>> 57c9f03e
     }
 }
 
