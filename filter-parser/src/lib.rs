//! BNF grammar:
//!
//! ```text
//! filter         = expression EOF
//! expression     = or
//! or             = and ("OR" WS+ and)*
//! and            = not ("AND" WS+ not)*
//! not            = ("NOT" WS+ not) | primary
//! primary        = (WS* "(" WS* expression WS* ")" WS*) | geoRadius | in | condition | exists | not_exists | to
//! in             = value "IN" WS* "[" value_list "]"
//! condition      = value ("=" | "!=" | ">" | ">=" | "<" | "<=") value
//! exists         = value "EXISTS"
//! not_exists     = value "NOT" WS+ "EXISTS"
//! to             = value value "TO" WS+ value
//! value          = WS* ( word | singleQuoted | doubleQuoted) WS+
//! value_list     = (value ("," value)* ","?)?
//! singleQuoted   = "'" .* all but quotes "'"
//! doubleQuoted   = "\"" .* all but double quotes "\""
//! word           = (alphanumeric | _ | - | .)+
//! geoRadius      = "_geoRadius(" WS* float WS* "," WS* float WS* "," float WS* ")"
//! geoBoundingBox = "_geoBoundingBox((" WS * float WS* "," WS* float WS* "), (" WS* float WS* "," WS* float WS* ")")
//! ```
//!
//! Other BNF grammar used to handle some specific errors:
//! ```text
//! geoPoint       = WS* "_geoPoint(" (float ",")* ")"
//! ```
//!
//! Specific errors:
//! ================
//! - If a user try to use a geoPoint, as a primary OR as a value we must throw an error.
//! ```text
//! field = _geoPoint(12, 13, 14)
//! field < 12 AND _geoPoint(1, 2)
//! ```
//!
//! - If a user try to use a geoRadius as a value we must throw an error.
//! ```text
//! field = _geoRadius(12, 13, 14)
//! ```
//!

mod condition;
mod error;
mod value;

use std::fmt::Debug;
use std::str::FromStr;

pub use condition::{parse_condition, parse_to, Condition};
use condition::{parse_exists, parse_not_exists};
use error::{cut_with_err, ExpectedValueKind, NomErrorExt};
pub use error::{Error, ErrorKind};
use nom::branch::alt;
use nom::bytes::complete::tag;
use nom::character::complete::{char, multispace0};
use nom::combinator::{cut, eof, map, opt};
use nom::multi::{many0, separated_list1};
use nom::number::complete::recognize_float;
use nom::sequence::{delimited, preceded, terminated, tuple};
use nom::Finish;
use nom_locate::LocatedSpan;
pub(crate) use value::parse_value;
use value::word_exact;

pub type Span<'a> = LocatedSpan<&'a str, &'a str>;

type IResult<'a, Ret> = nom::IResult<Span<'a>, Ret, Error<'a>>;

const MAX_FILTER_DEPTH: usize = 200;

#[derive(Debug, Clone, Eq)]
pub struct Token<'a> {
    /// The token in the original input, it should be used when possible.
    pub span: Span<'a>,
    /// If you need to modify the original input you can use the `value` field
    /// to store your modified input.
    value: Option<String>,
}

impl<'a> PartialEq for Token<'a> {
    fn eq(&self, other: &Self) -> bool {
        self.span.fragment() == other.span.fragment()
    }
}

impl<'a> Token<'a> {
    pub fn new(span: Span<'a>, value: Option<String>) -> Self {
        Self { span, value }
    }

    pub fn lexeme(&self) -> &str {
        &self.span
    }

    pub fn value(&self) -> &str {
        self.value.as_ref().map_or(&self.span, |value| value)
    }

    pub fn as_external_error(&self, error: impl std::error::Error) -> Error<'a> {
        Error::new_from_external(self.span, error)
    }

    pub fn parse<T>(&self) -> Result<T, Error>
    where
        T: FromStr,
        T::Err: std::error::Error,
    {
        self.value().parse().map_err(|e| self.as_external_error(e))
    }
}

impl<'a> From<Span<'a>> for Token<'a> {
    fn from(span: Span<'a>) -> Self {
        Self { span, value: None }
    }
}

#[derive(Debug, Clone, PartialEq, Eq)]
pub enum FilterCondition<'a> {
    Not(Box<Self>),
    Condition { fid: Token<'a>, op: Condition<'a> },
    In { fid: Token<'a>, els: Vec<Token<'a>> },
    Or(Vec<Self>),
    And(Vec<Self>),
    GeoLowerThan { point: [Token<'a>; 2], radius: Token<'a> },
    GeoBoundingBox { top_left_point: [Token<'a>; 2], bottom_right_point: [Token<'a>; 2] },
}

impl<'a> FilterCondition<'a> {
    /// Returns the first token found at the specified depth, `None` if no token at this depth.
    pub fn token_at_depth(&self, depth: usize) -> Option<&Token> {
        match self {
            FilterCondition::Condition { fid, .. } if depth == 0 => Some(fid),
            FilterCondition::Or(subfilters) => {
                let depth = depth.saturating_sub(1);
                for f in subfilters.iter() {
                    if let Some(t) = f.token_at_depth(depth) {
                        return Some(t);
                    }
                }
                None
            }
            FilterCondition::And(subfilters) => {
                let depth = depth.saturating_sub(1);
                for f in subfilters.iter() {
                    if let Some(t) = f.token_at_depth(depth) {
                        return Some(t);
                    }
                }
                None
            }
            FilterCondition::GeoLowerThan { point: [point, _], .. } if depth == 0 => Some(point),
            _ => None,
        }
    }

    pub fn parse(input: &'a str) -> Result<Option<Self>, Error> {
        if input.trim().is_empty() {
            return Ok(None);
        }
        let span = Span::new_extra(input, input);
        parse_filter(span).finish().map(|(_rem, output)| Some(output))
    }
}

/// remove OPTIONAL whitespaces before AND after the provided parser.
fn ws<'a, O>(inner: impl FnMut(Span<'a>) -> IResult<O>) -> impl FnMut(Span<'a>) -> IResult<O> {
    delimited(multispace0, inner, multispace0)
}

/// value_list = (value ("," value)* ","?)?
fn parse_value_list<'a>(input: Span<'a>) -> IResult<Vec<Token<'a>>> {
    let (input, first_value) = opt(parse_value)(input)?;
    if let Some(first_value) = first_value {
        let value_list_el_parser = preceded(ws(tag(",")), parse_value);

        let (input, mut values) = many0(value_list_el_parser)(input)?;
        let (input, _) = opt(ws(tag(",")))(input)?;
        values.insert(0, first_value);

        Ok((input, values))
    } else {
        Ok((input, vec![]))
    }
}

/// "IN" WS* "[" value_list "]"
fn parse_in_body(input: Span) -> IResult<Vec<Token>> {
    let (input, _) = ws(word_exact("IN"))(input)?;

    // everything after `IN` can be a failure
    let (input, _) =
        cut_with_err(tag("["), |_| Error::new_from_kind(input, ErrorKind::InOpeningBracket))(
            input,
        )?;

    let (input, content) = cut(parse_value_list)(input)?;

    // everything after `IN` can be a failure
    let (input, _) = cut_with_err(ws(tag("]")), |_| {
        if eof::<_, ()>(input).is_ok() {
            Error::new_from_kind(input, ErrorKind::InClosingBracket)
        } else {
            let expected_value_kind = match parse_value(input) {
                Err(nom::Err::Error(e)) => match e.kind() {
                    ErrorKind::ReservedKeyword(_) => ExpectedValueKind::ReservedKeyword,
                    _ => ExpectedValueKind::Other,
                },
                _ => ExpectedValueKind::Other,
            };
            Error::new_from_kind(input, ErrorKind::InExpectedValue(expected_value_kind))
        }
    })(input)?;

    Ok((input, content))
}

/// in = value "IN" "[" value_list "]"
fn parse_in(input: Span) -> IResult<FilterCondition> {
    let (input, value) = parse_value(input)?;
    let (input, content) = parse_in_body(input)?;

    let filter = FilterCondition::In { fid: value, els: content };
    Ok((input, filter))
}

/// in = value "NOT" WS* "IN" "[" value_list "]"
fn parse_not_in(input: Span) -> IResult<FilterCondition> {
    let (input, value) = parse_value(input)?;
    let (input, _) = word_exact("NOT")(input)?;
    let (input, content) = parse_in_body(input)?;

    let filter = FilterCondition::Not(Box::new(FilterCondition::In { fid: value, els: content }));
    Ok((input, filter))
}

/// or             = and ("OR" and)
fn parse_or(input: Span, depth: usize) -> IResult<FilterCondition> {
    if depth > MAX_FILTER_DEPTH {
        return Err(nom::Err::Error(Error::new_from_kind(input, ErrorKind::DepthLimitReached)));
    }
    let (input, first_filter) = parse_and(input, depth + 1)?;
    // if we found a `OR` then we MUST find something next
    let (input, mut ors) =
        many0(preceded(ws(word_exact("OR")), cut(|input| parse_and(input, depth + 1))))(input)?;

    let filter = if ors.is_empty() {
        first_filter
    } else {
        ors.insert(0, first_filter);
        FilterCondition::Or(ors)
    };

    Ok((input, filter))
}

/// and            = not ("AND" not)*
fn parse_and(input: Span, depth: usize) -> IResult<FilterCondition> {
    if depth > MAX_FILTER_DEPTH {
        return Err(nom::Err::Error(Error::new_from_kind(input, ErrorKind::DepthLimitReached)));
    }
    let (input, first_filter) = parse_not(input, depth + 1)?;
    // if we found a `AND` then we MUST find something next
    let (input, mut ands) =
        many0(preceded(ws(word_exact("AND")), cut(|input| parse_not(input, depth + 1))))(input)?;

    let filter = if ands.is_empty() {
        first_filter
    } else {
        ands.insert(0, first_filter);
        FilterCondition::And(ands)
    };

    Ok((input, filter))
}

/// not            = ("NOT" WS+ not) | primary
/// We can have multiple consecutive not, eg: `NOT NOT channel = mv`.
/// If we parse a `NOT` we MUST parse something behind.
fn parse_not(input: Span, depth: usize) -> IResult<FilterCondition> {
    if depth > MAX_FILTER_DEPTH {
        return Err(nom::Err::Error(Error::new_from_kind(input, ErrorKind::DepthLimitReached)));
    }
    alt((
        map(
            preceded(ws(word_exact("NOT")), cut(|input| parse_not(input, depth + 1))),
            |e| match e {
                FilterCondition::Not(e) => *e,
                _ => FilterCondition::Not(Box::new(e)),
            },
        ),
        |input| parse_primary(input, depth + 1),
    ))(input)
}

/// geoRadius      = WS* "_geoRadius(float WS* "," WS* float WS* "," WS* float)
/// If we parse `_geoRadius` we MUST parse the rest of the expression.
fn parse_geo_radius(input: Span) -> IResult<FilterCondition> {
    // we want to allow space BEFORE the _geoRadius but not after
    let parsed = preceded(
        tuple((multispace0, word_exact("_geoRadius"))),
        // if we were able to parse `_geoRadius` and can't parse the rest of the input we return a failure
        cut(delimited(char('('), separated_list1(tag(","), ws(recognize_float)), char(')'))),
    )(input)
    .map_err(|e| e.map(|_| Error::new_from_kind(input, ErrorKind::GeoRadius)));

    let (input, args) = parsed?;

    if args.len() != 3 {
        return Err(nom::Err::Failure(Error::new_from_kind(input, ErrorKind::GeoRadius)));
    }

    let res = FilterCondition::GeoLowerThan {
        point: [args[0].into(), args[1].into()],
        radius: args[2].into(),
    };
    Ok((input, res))
}

/// geoBoundingBox      = WS* "_geoBoundingBox((float WS* "," WS* float WS* "), (float WS* "," WS* float WS* ")")
/// If we parse `_geoBoundingBox` we MUST parse the rest of the expression.
fn parse_geo_bounding_box(input: Span) -> IResult<FilterCondition> {
    // we want to allow space BEFORE the _geoBoundingBox but not after
    let parsed = preceded(
        tuple((multispace0, word_exact("_geoBoundingBox"))),
        // if we were able to parse `_geoBoundingBox` and can't parse the rest of the input we return a failure
        cut(delimited(
            char('('),
            separated_list1(
                tag(","),
                ws(delimited(char('('), separated_list1(tag(","), ws(recognize_float)), char(')'))),
            ),
            char(')'),
        )),
    )(input)
    .map_err(|e| e.map(|_| Error::new_from_kind(input, ErrorKind::GeoBoundingBox)));

    let (input, args) = parsed?;

    if args.len() != 2 || args[0].len() != 2 || args[1].len() != 2 {
        return Err(nom::Err::Failure(Error::new_from_kind(input, ErrorKind::GeoBoundingBox)));
    }

    //TODO: Check sub array length
    let res = FilterCondition::GeoBoundingBox {
        top_left_point: [args[0][0].into(), args[0][1].into()],
        bottom_right_point: [args[1][0].into(), args[1][1].into()],
    };
    Ok((input, res))
}

/// geoPoint      = WS* "_geoPoint(float WS* "," WS* float WS* "," WS* float)
fn parse_geo_point(input: Span) -> IResult<FilterCondition> {
    // we want to forbid space BEFORE the _geoPoint but not after
    tuple((
        multispace0,
        tag("_geoPoint"),
        // if we were able to parse `_geoPoint` we are going to return a Failure whatever happens next.
        cut(delimited(char('('), separated_list1(tag(","), ws(recognize_float)), char(')'))),
    ))(input)
    .map_err(|e| e.map(|_| Error::new_from_kind(input, ErrorKind::ReservedGeo("_geoPoint"))))?;
    // if we succeeded we still return a `Failure` because geoPoints are not allowed
    Err(nom::Err::Failure(Error::new_from_kind(input, ErrorKind::ReservedGeo("_geoPoint"))))
}

fn parse_error_reserved_keyword(input: Span) -> IResult<FilterCondition> {
    match parse_condition(input) {
        Ok(result) => Ok(result),
        Err(nom::Err::Error(inner) | nom::Err::Failure(inner)) => match inner.kind() {
            ErrorKind::ExpectedValue(ExpectedValueKind::ReservedKeyword) => {
                return Err(nom::Err::Failure(inner));
            }
            _ => return Err(nom::Err::Error(inner)),
        },
        Err(e) => {
            return Err(e);
        }
    }
}

/// primary        = (WS* "(" WS* expression WS* ")" WS*) | geoRadius | condition | exists | not_exists | to
fn parse_primary(input: Span, depth: usize) -> IResult<FilterCondition> {
    if depth > MAX_FILTER_DEPTH {
        return Err(nom::Err::Error(Error::new_from_kind(input, ErrorKind::DepthLimitReached)));
    }
    alt((
        // if we find a first parenthesis, then we must parse an expression and find the closing parenthesis
        delimited(
            ws(char('(')),
            cut(|input| parse_expression(input, depth + 1)),
            cut_with_err(ws(char(')')), |c| {
                Error::new_from_kind(input, ErrorKind::MissingClosingDelimiter(c.char()))
            }),
        ),
        parse_geo_radius,
        parse_geo_bounding_box,
        parse_in,
        parse_not_in,
        parse_condition,
        parse_exists,
        parse_not_exists,
        parse_to,
        // the next lines are only for error handling and are written at the end to have the less possible performance impact
        parse_geo_point,
        parse_error_reserved_keyword,
    ))(input)
    // if the inner parsers did not match enough information to return an accurate error
    .map_err(|e| e.map_err(|_| Error::new_from_kind(input, ErrorKind::InvalidPrimary)))
}

/// expression     = or
pub fn parse_expression(input: Span, depth: usize) -> IResult<FilterCondition> {
    parse_or(input, depth)
}

/// filter     = expression EOF
pub fn parse_filter(input: Span) -> IResult<FilterCondition> {
    terminated(|input| parse_expression(input, 0), eof)(input)
}

#[cfg(test)]
pub mod tests {
    use super::*;

    /// Create a raw [Token]. You must specify the string that appear BEFORE your element followed by your element
    pub fn rtok<'a>(before: &'a str, value: &'a str) -> Token<'a> {
        // if the string is empty we still need to return 1 for the line number
        let lines = before.is_empty().then(|| 1).unwrap_or_else(|| before.lines().count());
        let offset = before.chars().count();
        // the extra field is not checked in the tests so we can set it to nothing
        unsafe { Span::new_from_raw_offset(offset, lines as u32, value, "") }.into()
    }

    #[test]
    fn parse() {
        use FilterCondition as Fc;

        fn p<'a>(s: &'a str) -> impl std::fmt::Display + 'a {
            Fc::parse(s).unwrap().unwrap()
        }

        // Test equal
        insta::assert_display_snapshot!(p("channel = Ponce"), @"{channel} = {Ponce}");
        insta::assert_display_snapshot!(p("subscribers = 12"), @"{subscribers} = {12}");
        insta::assert_display_snapshot!(p("channel = 'Mister Mv'"), @"{channel} = {Mister Mv}");
        insta::assert_display_snapshot!(p("channel = \"Mister Mv\""), @"{channel} = {Mister Mv}");
        insta::assert_display_snapshot!(p("'dog race' = Borzoi"), @"{dog race} = {Borzoi}");
        insta::assert_display_snapshot!(p("\"dog race\" = Chusky"), @"{dog race} = {Chusky}");
        insta::assert_display_snapshot!(p("\"dog race\" = \"Bernese Mountain\""), @"{dog race} = {Bernese Mountain}");
        insta::assert_display_snapshot!(p("'dog race' = 'Bernese Mountain'"), @"{dog race} = {Bernese Mountain}");
        insta::assert_display_snapshot!(p("\"dog race\" = 'Bernese Mountain'"), @"{dog race} = {Bernese Mountain}");

        // Test IN
        insta::assert_display_snapshot!(p("colour IN[]"), @"{colour} IN[]");
        insta::assert_display_snapshot!(p("colour IN[green]"), @"{colour} IN[{green}, ]");
        insta::assert_display_snapshot!(p("colour IN[green,]"), @"{colour} IN[{green}, ]");
        insta::assert_display_snapshot!(p("colour NOT IN[green,blue]"), @"NOT ({colour} IN[{green}, {blue}, ])");
        insta::assert_display_snapshot!(p(" colour IN [  green , blue , ]"), @"{colour} IN[{green}, {blue}, ]");

        // Test IN + OR/AND/()
        insta::assert_display_snapshot!(p(" colour IN [green, blue]  AND color = green "), @"AND[{colour} IN[{green}, {blue}, ], {color} = {green}, ]");
        insta::assert_display_snapshot!(p("NOT (colour IN [green, blue])  AND color = green "), @"AND[NOT ({colour} IN[{green}, {blue}, ]), {color} = {green}, ]");
        insta::assert_display_snapshot!(p("x = 1 OR NOT (colour IN [green, blue]  OR color = green) "), @"OR[{x} = {1}, NOT (OR[{colour} IN[{green}, {blue}, ], {color} = {green}, ]), ]");

        // Test whitespace start/end
        insta::assert_display_snapshot!(p(" colour = green "), @"{colour} = {green}");
        insta::assert_display_snapshot!(p(" (colour = green OR colour = red) "), @"OR[{colour} = {green}, {colour} = {red}, ]");
        insta::assert_display_snapshot!(p(" colour IN [green, blue]  AND color = green "), @"AND[{colour} IN[{green}, {blue}, ], {color} = {green}, ]");
        insta::assert_display_snapshot!(p(" colour NOT  IN [green, blue] "), @"NOT ({colour} IN[{green}, {blue}, ])");
        insta::assert_display_snapshot!(p(" colour IN [green, blue] "), @"{colour} IN[{green}, {blue}, ]");

        // Test conditions
        insta::assert_display_snapshot!(p("channel != ponce"), @"{channel} != {ponce}");
        insta::assert_display_snapshot!(p("NOT channel = ponce"), @"NOT ({channel} = {ponce})");
        insta::assert_display_snapshot!(p("subscribers < 1000"), @"{subscribers} < {1000}");
        insta::assert_display_snapshot!(p("subscribers > 1000"), @"{subscribers} > {1000}");
        insta::assert_display_snapshot!(p("subscribers <= 1000"), @"{subscribers} <= {1000}");
        insta::assert_display_snapshot!(p("subscribers >= 1000"), @"{subscribers} >= {1000}");
        insta::assert_display_snapshot!(p("subscribers <= 1000"), @"{subscribers} <= {1000}");
        insta::assert_display_snapshot!(p("subscribers 100 TO 1000"), @"{subscribers} {100} TO {1000}");

        // Test NOT + EXISTS
        insta::assert_display_snapshot!(p("subscribers EXISTS"), @"{subscribers} EXISTS");
        insta::assert_display_snapshot!(p("NOT subscribers < 1000"), @"NOT ({subscribers} < {1000})");
        insta::assert_display_snapshot!(p("NOT subscribers EXISTS"), @"NOT ({subscribers} EXISTS)");
        insta::assert_display_snapshot!(p("subscribers NOT EXISTS"), @"NOT ({subscribers} EXISTS)");
        insta::assert_display_snapshot!(p("NOT subscribers NOT EXISTS"), @"{subscribers} EXISTS");
        insta::assert_display_snapshot!(p("subscribers NOT   EXISTS"), @"NOT ({subscribers} EXISTS)");
        insta::assert_display_snapshot!(p("NOT subscribers 100 TO 1000"), @"NOT ({subscribers} {100} TO {1000})");

        // Test nested NOT
        insta::assert_display_snapshot!(p("NOT NOT NOT NOT x = 5"), @"{x} = {5}");
        insta::assert_display_snapshot!(p("NOT NOT (NOT NOT x = 5)"), @"{x} = {5}");

        // Test geo radius
        insta::assert_display_snapshot!(p("_geoRadius(12, 13, 14)"), @"_geoRadius({12}, {13}, {14})");
        insta::assert_display_snapshot!(p("NOT _geoRadius(12, 13, 14)"), @"NOT (_geoRadius({12}, {13}, {14}))");
        insta::assert_display_snapshot!(p("_geoRadius(12,13,14)"), @"_geoRadius({12}, {13}, {14})");

        // Test geo bounding box
        insta::assert_display_snapshot!(p("_geoBoundingBox((12, 13), (14, 15))"), @"_geoBoundingBox(({12}, {13}), ({14}, {15}))");
        insta::assert_display_snapshot!(p("NOT _geoBoundingBox((12, 13), (14, 15))"), @"NOT (_geoBoundingBox(({12}, {13}), ({14}, {15})))");
        insta::assert_display_snapshot!(p("_geoBoundingBox((12,13),(14,15))"), @"_geoBoundingBox(({12}, {13}), ({14}, {15}))");

        // Test OR + AND
        insta::assert_display_snapshot!(p("channel = ponce AND 'dog race' != 'bernese mountain'"), @"AND[{channel} = {ponce}, {dog race} != {bernese mountain}, ]");
        insta::assert_display_snapshot!(p("channel = ponce OR 'dog race' != 'bernese mountain'"), @"OR[{channel} = {ponce}, {dog race} != {bernese mountain}, ]");
        insta::assert_display_snapshot!(p("channel = ponce AND 'dog race' != 'bernese mountain' OR subscribers > 1000"), @"OR[AND[{channel} = {ponce}, {dog race} != {bernese mountain}, ], {subscribers} > {1000}, ]");
        insta::assert_display_snapshot!(
        p("channel = ponce AND 'dog race' != 'bernese mountain' OR subscribers > 1000 OR colour = red OR colour = blue AND size = 7"),
        @"OR[AND[{channel} = {ponce}, {dog race} != {bernese mountain}, ], {subscribers} > {1000}, {colour} = {red}, AND[{colour} = {blue}, {size} = {7}, ], ]"
        );

        // Test parentheses
        insta::assert_display_snapshot!(p("channel = ponce AND ( 'dog race' != 'bernese mountain' OR subscribers > 1000 )"), @"AND[{channel} = {ponce}, OR[{dog race} != {bernese mountain}, {subscribers} > {1000}, ], ]");
        insta::assert_display_snapshot!(p("(channel = ponce AND 'dog race' != 'bernese mountain' OR subscribers > 1000) AND _geoRadius(12, 13, 14)"), @"AND[OR[AND[{channel} = {ponce}, {dog race} != {bernese mountain}, ], {subscribers} > {1000}, ], _geoRadius({12}, {13}, {14}), ]");

        // Test recursion
        // This is the most that is allowed
        insta::assert_display_snapshot!(
            p("(((((((((((((((((((((((((((((((((((((((((((((((((x = 1)))))))))))))))))))))))))))))))))))))))))))))))))"),
            @"{x} = {1}"
        );
        insta::assert_display_snapshot!(
            p("NOT NOT NOT NOT NOT NOT NOT NOT NOT NOT NOT NOT NOT NOT NOT NOT NOT NOT NOT NOT NOT NOT NOT NOT NOT NOT NOT NOT NOT NOT NOT NOT NOT NOT NOT NOT NOT NOT NOT NOT NOT NOT NOT NOT NOT NOT NOT NOT NOT NOT NOT NOT NOT NOT NOT NOT NOT NOT NOT NOT NOT NOT NOT NOT NOT NOT NOT NOT NOT NOT NOT NOT NOT NOT NOT NOT NOT NOT NOT NOT NOT NOT NOT NOT NOT NOT NOT NOT NOT NOT NOT NOT NOT NOT NOT NOT NOT NOT NOT NOT NOT NOT NOT NOT NOT NOT NOT NOT NOT NOT NOT NOT NOT NOT NOT NOT NOT NOT NOT NOT NOT NOT NOT NOT NOT NOT NOT NOT NOT NOT NOT NOT NOT NOT NOT NOT NOT NOT NOT NOT NOT NOT NOT NOT NOT NOT NOT NOT NOT NOT NOT NOT NOT NOT NOT NOT NOT NOT NOT NOT NOT NOT NOT NOT NOT NOT NOT NOT NOT NOT NOT NOT NOT NOT NOT NOT NOT NOT NOT NOT NOT NOT NOT NOT NOT NOT NOT NOT NOT NOT NOT NOT NOT NOT NOT NOT NOT x = 1"),
            @"NOT ({x} = {1})"
        );

        // Confusing keywords
        insta::assert_display_snapshot!(p(r#"NOT "OR" EXISTS AND "EXISTS" NOT EXISTS"#), @"AND[NOT ({OR} EXISTS), NOT ({EXISTS} EXISTS), ]");
    }

    #[test]
    fn error() {
        use FilterCondition as Fc;

        fn p<'a>(s: &'a str) -> impl std::fmt::Display + 'a {
            Fc::parse(s).unwrap_err().to_string()
        }

        insta::assert_display_snapshot!(p("channel = Ponce = 12"), @r###"
        Found unexpected characters at the end of the filter: `= 12`. You probably forgot an `OR` or an `AND` rule.
        17:21 channel = Ponce = 12
        "###);

        insta::assert_display_snapshot!(p("channel =    "), @r###"
        Was expecting a value but instead got nothing.
        14:14 channel =
        "###);

        insta::assert_display_snapshot!(p("channel = 🐻"), @r###"
        Was expecting a value but instead got `🐻`.
        11:12 channel = 🐻
        "###);

        insta::assert_display_snapshot!(p("channel = 🐻 AND followers < 100"), @r###"
        Was expecting a value but instead got `🐻`.
        11:12 channel = 🐻 AND followers < 100
        "###);

        insta::assert_display_snapshot!(p("'OR'"), @r###"
<<<<<<< HEAD
        Was expecting an operation `=`, `!=`, `>=`, `>`, `<=`, `<`, `TO`, `EXISTS`, `NOT EXISTS`, `_geoRadius`, or `_geoBoundingBox` at `\'OR\'`.
=======
        Was expecting an operation `=`, `!=`, `>=`, `>`, `<=`, `<`, `IN`, `NOT IN`, `TO`, `EXISTS`, `NOT EXISTS`, or `_geoRadius` at `\'OR\'`.
>>>>>>> fe5a0219
        1:5 'OR'
        "###);

        insta::assert_display_snapshot!(p("OR"), @r###"
        Was expecting a value but instead got `OR`, which is a reserved keyword. To use `OR` as a field name or a value, surround it by quotes.
        1:3 OR
        "###);

        insta::assert_display_snapshot!(p("channel Ponce"), @r###"
<<<<<<< HEAD
        Was expecting an operation `=`, `!=`, `>=`, `>`, `<=`, `<`, `TO`, `EXISTS`, `NOT EXISTS`, `_geoRadius`, or `_geoBoundingBox` at `channel Ponce`.
=======
        Was expecting an operation `=`, `!=`, `>=`, `>`, `<=`, `<`, `IN`, `NOT IN`, `TO`, `EXISTS`, `NOT EXISTS`, or `_geoRadius` at `channel Ponce`.
>>>>>>> fe5a0219
        1:14 channel Ponce
        "###);

        insta::assert_display_snapshot!(p("channel = Ponce OR"), @r###"
<<<<<<< HEAD
        Was expecting an operation `=`, `!=`, `>=`, `>`, `<=`, `<`, `TO`, `EXISTS`, `NOT EXISTS`, `_geoRadius`, or `_geoBoundingBox` but instead got nothing.
=======
        Was expecting an operation `=`, `!=`, `>=`, `>`, `<=`, `<`, `IN`, `NOT IN`, `TO`, `EXISTS`, `NOT EXISTS`, or `_geoRadius` but instead got nothing.
>>>>>>> fe5a0219
        19:19 channel = Ponce OR
        "###);

        insta::assert_display_snapshot!(p("_geoRadius"), @r###"
        The `_geoRadius` filter expects three arguments: `_geoRadius(latitude, longitude, radius)`.
        1:11 _geoRadius
        "###);

        insta::assert_display_snapshot!(p("_geoRadius = 12"), @r###"
        The `_geoRadius` filter expects three arguments: `_geoRadius(latitude, longitude, radius)`.
        1:16 _geoRadius = 12
        "###);

        insta::assert_display_snapshot!(p("_geoBoundingBox"), @r###"
        The `_geoBoundingBox` filter expects two pair of arguments: `_geoBoundingBox((latitude, longitude), (latitude, longitude))`.
        1:16 _geoBoundingBox
        "###);

        insta::assert_display_snapshot!(p("_geoBoundingBox = 12"), @r###"
        The `_geoBoundingBox` filter expects two pair of arguments: `_geoBoundingBox((latitude, longitude), (latitude, longitude))`.
        1:21 _geoBoundingBox = 12
        "###);

        insta::assert_display_snapshot!(p("_geoBoundingBox(1.0, 1.0)"), @r###"
        The `_geoBoundingBox` filter expects two pair of arguments: `_geoBoundingBox((latitude, longitude), (latitude, longitude))`.
        1:26 _geoBoundingBox(1.0, 1.0)
        "###);

        insta::assert_display_snapshot!(p("_geoPoint(12, 13, 14)"), @r###"
        `_geoPoint` is a reserved keyword and thus can't be used as a filter expression. Use the `_geoRadius(latitude, longitude, distance), or _geoBoundingBox((latitude, longitude), (latitude, longitude)) built-in rules to filter on `_geo` coordinates.
        1:22 _geoPoint(12, 13, 14)
        "###);

        insta::assert_display_snapshot!(p("position <= _geoPoint(12, 13, 14)"), @r###"
        `_geoPoint` is a reserved keyword and thus can't be used as a filter expression. Use the `_geoRadius(latitude, longitude, distance), or _geoBoundingBox((latitude, longitude), (latitude, longitude)) built-in rules to filter on `_geo` coordinates.
        13:34 position <= _geoPoint(12, 13, 14)
        "###);

        insta::assert_display_snapshot!(p("position <= _geoRadius(12, 13, 14)"), @r###"
        The `_geoRadius` filter is an operation and can't be used as a value.
        13:35 position <= _geoRadius(12, 13, 14)
        "###);

        insta::assert_display_snapshot!(p("channel = 'ponce"), @r###"
        Expression `\'ponce` is missing the following closing delimiter: `'`.
        11:17 channel = 'ponce
        "###);

        insta::assert_display_snapshot!(p("channel = \"ponce"), @r###"
        Expression `\"ponce` is missing the following closing delimiter: `"`.
        11:17 channel = "ponce
        "###);

        insta::assert_display_snapshot!(p("channel = mv OR (followers >= 1000"), @r###"
        Expression `(followers >= 1000` is missing the following closing delimiter: `)`.
        17:35 channel = mv OR (followers >= 1000
        "###);

        insta::assert_display_snapshot!(p("channel = mv OR followers >= 1000)"), @r###"
        Found unexpected characters at the end of the filter: `)`. You probably forgot an `OR` or an `AND` rule.
        34:35 channel = mv OR followers >= 1000)
        "###);

        insta::assert_display_snapshot!(p("colour NOT EXIST"), @r###"
<<<<<<< HEAD
        Was expecting an operation `=`, `!=`, `>=`, `>`, `<=`, `<`, `TO`, `EXISTS`, `NOT EXISTS`, `_geoRadius`, or `_geoBoundingBox` at `colour NOT EXIST`.
=======
        Was expecting an operation `=`, `!=`, `>=`, `>`, `<=`, `<`, `IN`, `NOT IN`, `TO`, `EXISTS`, `NOT EXISTS`, or `_geoRadius` at `colour NOT EXIST`.
>>>>>>> fe5a0219
        1:17 colour NOT EXIST
        "###);

        insta::assert_display_snapshot!(p("subscribers 100 TO1000"), @r###"
<<<<<<< HEAD
        Was expecting an operation `=`, `!=`, `>=`, `>`, `<=`, `<`, `TO`, `EXISTS`, `NOT EXISTS`, `_geoRadius`, or `_geoBoundingBox` at `subscribers 100 TO1000`.
=======
        Was expecting an operation `=`, `!=`, `>=`, `>`, `<=`, `<`, `IN`, `NOT IN`, `TO`, `EXISTS`, `NOT EXISTS`, or `_geoRadius` at `subscribers 100 TO1000`.
>>>>>>> fe5a0219
        1:23 subscribers 100 TO1000
        "###);

        insta::assert_display_snapshot!(p("channel = ponce ORdog != 'bernese mountain'"), @r###"
        Found unexpected characters at the end of the filter: `ORdog != \'bernese mountain\'`. You probably forgot an `OR` or an `AND` rule.
        17:44 channel = ponce ORdog != 'bernese mountain'
        "###);

        insta::assert_display_snapshot!(p("colour IN blue, green]"), @r###"
        Expected `[` after `IN` keyword.
        11:23 colour IN blue, green]
        "###);

        insta::assert_display_snapshot!(p("colour IN [blue, green, 'blue' > 2]"), @r###"
        Expected only comma-separated field names inside `IN[..]` but instead found `> 2]`.
        32:36 colour IN [blue, green, 'blue' > 2]
        "###);

        insta::assert_display_snapshot!(p("colour IN [blue, green, AND]"), @r###"
        Expected only comma-separated field names inside `IN[..]` but instead found `AND]`.
        25:29 colour IN [blue, green, AND]
        "###);

        insta::assert_display_snapshot!(p("colour IN [blue, green"), @r###"
        Expected matching `]` after the list of field names given to `IN[`
        23:23 colour IN [blue, green
        "###);

        insta::assert_display_snapshot!(p("colour IN ['blue, green"), @r###"
        Expression `\'blue, green` is missing the following closing delimiter: `'`.
        12:24 colour IN ['blue, green
        "###);

        insta::assert_display_snapshot!(p("x = EXISTS"), @r###"
        Was expecting a value but instead got `EXISTS`, which is a reserved keyword. To use `EXISTS` as a field name or a value, surround it by quotes.
        5:11 x = EXISTS
        "###);

        insta::assert_display_snapshot!(p("AND = 8"), @r###"
        Was expecting a value but instead got `AND`, which is a reserved keyword. To use `AND` as a field name or a value, surround it by quotes.
        1:4 AND = 8
        "###);

        insta::assert_display_snapshot!(p("((((((((((((((((((((((((((((((((((((((((((((((((((x = 1))))))))))))))))))))))))))))))))))))))))))))))))))"), @r###"
        The filter exceeded the maximum depth limit. Try rewriting the filter so that it contains fewer nested conditions.
        51:106 ((((((((((((((((((((((((((((((((((((((((((((((((((x = 1))))))))))))))))))))))))))))))))))))))))))))))))))
        "###);

        insta::assert_display_snapshot!(
            p("NOT NOT NOT NOT NOT NOT NOT NOT NOT NOT NOT NOT NOT NOT NOT NOT NOT NOT NOT NOT NOT NOT NOT NOT NOT NOT NOT NOT NOT NOT NOT NOT NOT NOT NOT NOT NOT NOT NOT NOT NOT NOT NOT NOT NOT NOT NOT NOT NOT NOT NOT NOT NOT NOT NOT NOT NOT NOT NOT NOT NOT NOT NOT NOT NOT NOT NOT NOT NOT NOT NOT NOT NOT NOT NOT NOT NOT NOT NOT NOT NOT NOT NOT NOT NOT NOT NOT NOT NOT NOT NOT NOT NOT NOT NOT NOT NOT NOT NOT NOT NOT NOT NOT NOT NOT NOT NOT NOT NOT NOT NOT NOT NOT NOT NOT NOT NOT NOT NOT NOT NOT NOT NOT NOT NOT NOT NOT NOT NOT NOT NOT NOT NOT NOT NOT NOT NOT NOT NOT NOT NOT NOT NOT NOT NOT NOT NOT NOT NOT NOT NOT NOT NOT NOT NOT NOT NOT NOT NOT NOT NOT NOT NOT NOT NOT NOT NOT NOT NOT NOT NOT NOT NOT NOT NOT NOT NOT NOT NOT NOT NOT NOT NOT NOT NOT NOT NOT NOT NOT NOT NOT NOT NOT NOT NOT NOT NOT NOT NOT x = 1"),
            @r###"
        The filter exceeded the maximum depth limit. Try rewriting the filter so that it contains fewer nested conditions.
        797:802 NOT NOT NOT NOT NOT NOT NOT NOT NOT NOT NOT NOT NOT NOT NOT NOT NOT NOT NOT NOT NOT NOT NOT NOT NOT NOT NOT NOT NOT NOT NOT NOT NOT NOT NOT NOT NOT NOT NOT NOT NOT NOT NOT NOT NOT NOT NOT NOT NOT NOT NOT NOT NOT NOT NOT NOT NOT NOT NOT NOT NOT NOT NOT NOT NOT NOT NOT NOT NOT NOT NOT NOT NOT NOT NOT NOT NOT NOT NOT NOT NOT NOT NOT NOT NOT NOT NOT NOT NOT NOT NOT NOT NOT NOT NOT NOT NOT NOT NOT NOT NOT NOT NOT NOT NOT NOT NOT NOT NOT NOT NOT NOT NOT NOT NOT NOT NOT NOT NOT NOT NOT NOT NOT NOT NOT NOT NOT NOT NOT NOT NOT NOT NOT NOT NOT NOT NOT NOT NOT NOT NOT NOT NOT NOT NOT NOT NOT NOT NOT NOT NOT NOT NOT NOT NOT NOT NOT NOT NOT NOT NOT NOT NOT NOT NOT NOT NOT NOT NOT NOT NOT NOT NOT NOT NOT NOT NOT NOT NOT NOT NOT NOT NOT NOT NOT NOT NOT NOT NOT NOT NOT NOT NOT NOT NOT NOT NOT NOT NOT x = 1
        "###
        );

        insta::assert_display_snapshot!(p(r#"NOT OR EXISTS AND EXISTS NOT EXISTS"#), @r###"
        Was expecting a value but instead got `OR`, which is a reserved keyword. To use `OR` as a field name or a value, surround it by quotes.
        5:7 NOT OR EXISTS AND EXISTS NOT EXISTS
        "###);
    }

    #[test]
    fn depth() {
        let filter = FilterCondition::parse("account_ids=1 OR account_ids=2 OR account_ids=3 OR account_ids=4 OR account_ids=5 OR account_ids=6").unwrap().unwrap();
        assert!(filter.token_at_depth(1).is_some());
        assert!(filter.token_at_depth(2).is_none());

        let filter = FilterCondition::parse("(account_ids=1 OR (account_ids=2 AND account_ids=3) OR (account_ids=4 AND account_ids=5) OR account_ids=6)").unwrap().unwrap();
        assert!(filter.token_at_depth(2).is_some());
        assert!(filter.token_at_depth(3).is_none());

        let filter = FilterCondition::parse("account_ids=1 OR account_ids=2 AND account_ids=3 OR account_ids=4 AND account_ids=5 OR account_ids=6").unwrap().unwrap();
        assert!(filter.token_at_depth(2).is_some());
        assert!(filter.token_at_depth(3).is_none());
    }
}

impl<'a> std::fmt::Display for FilterCondition<'a> {
    fn fmt(&self, f: &mut std::fmt::Formatter<'_>) -> std::fmt::Result {
        match self {
            FilterCondition::Not(filter) => {
                write!(f, "NOT ({filter})")
            }
            FilterCondition::Condition { fid, op } => {
                write!(f, "{fid} {op}")
            }
            FilterCondition::In { fid, els } => {
                write!(f, "{fid} IN[")?;
                for el in els {
                    write!(f, "{el}, ")?;
                }
                write!(f, "]")
            }
            FilterCondition::Or(els) => {
                write!(f, "OR[")?;
                for el in els {
                    write!(f, "{el}, ")?;
                }
                write!(f, "]")
            }
            FilterCondition::And(els) => {
                write!(f, "AND[")?;
                for el in els {
                    write!(f, "{el}, ")?;
                }
                write!(f, "]")
            }
            FilterCondition::GeoLowerThan { point, radius } => {
                write!(f, "_geoRadius({}, {}, {})", point[0], point[1], radius)
            }
            FilterCondition::GeoBoundingBox { top_left_point, bottom_right_point } => {
                write!(
                    f,
                    "_geoBoundingBox(({}, {}), ({}, {}))",
                    top_left_point[0],
                    top_left_point[1],
                    bottom_right_point[0],
                    bottom_right_point[1]
                )
            }
        }
    }
}
impl<'a> std::fmt::Display for Condition<'a> {
    fn fmt(&self, f: &mut std::fmt::Formatter<'_>) -> std::fmt::Result {
        match self {
            Condition::GreaterThan(token) => write!(f, "> {token}"),
            Condition::GreaterThanOrEqual(token) => write!(f, ">= {token}"),
            Condition::Equal(token) => write!(f, "= {token}"),
            Condition::NotEqual(token) => write!(f, "!= {token}"),
            Condition::Exists => write!(f, "EXISTS"),
            Condition::LowerThan(token) => write!(f, "< {token}"),
            Condition::LowerThanOrEqual(token) => write!(f, "<= {token}"),
            Condition::Between { from, to } => write!(f, "{from} TO {to}"),
        }
    }
}
impl<'a> std::fmt::Display for Token<'a> {
    fn fmt(&self, f: &mut std::fmt::Formatter<'_>) -> std::fmt::Result {
        write!(f, "{{{}}}", self.value())
    }
}<|MERGE_RESOLUTION|>--- conflicted
+++ resolved
@@ -560,11 +560,7 @@
         "###);
 
         insta::assert_display_snapshot!(p("'OR'"), @r###"
-<<<<<<< HEAD
-        Was expecting an operation `=`, `!=`, `>=`, `>`, `<=`, `<`, `TO`, `EXISTS`, `NOT EXISTS`, `_geoRadius`, or `_geoBoundingBox` at `\'OR\'`.
-=======
-        Was expecting an operation `=`, `!=`, `>=`, `>`, `<=`, `<`, `IN`, `NOT IN`, `TO`, `EXISTS`, `NOT EXISTS`, or `_geoRadius` at `\'OR\'`.
->>>>>>> fe5a0219
+        Was expecting an operation `=`, `!=`, `>=`, `>`, `<=`, `<`, `IN`, `NOT IN`, `TO`, `EXISTS`, `NOT EXISTS`, `_geoRadius`, or `_geoBoundingBox` at `\'OR\'`.
         1:5 'OR'
         "###);
 
@@ -574,20 +570,12 @@
         "###);
 
         insta::assert_display_snapshot!(p("channel Ponce"), @r###"
-<<<<<<< HEAD
-        Was expecting an operation `=`, `!=`, `>=`, `>`, `<=`, `<`, `TO`, `EXISTS`, `NOT EXISTS`, `_geoRadius`, or `_geoBoundingBox` at `channel Ponce`.
-=======
-        Was expecting an operation `=`, `!=`, `>=`, `>`, `<=`, `<`, `IN`, `NOT IN`, `TO`, `EXISTS`, `NOT EXISTS`, or `_geoRadius` at `channel Ponce`.
->>>>>>> fe5a0219
+        Was expecting an operation `=`, `!=`, `>=`, `>`, `<=`, `<`, `IN`, `NOT IN`, `TO`, `EXISTS`, `NOT EXISTS`, `_geoRadius`, or `_geoBoundingBox` at `channel Ponce`.
         1:14 channel Ponce
         "###);
 
         insta::assert_display_snapshot!(p("channel = Ponce OR"), @r###"
-<<<<<<< HEAD
-        Was expecting an operation `=`, `!=`, `>=`, `>`, `<=`, `<`, `TO`, `EXISTS`, `NOT EXISTS`, `_geoRadius`, or `_geoBoundingBox` but instead got nothing.
-=======
-        Was expecting an operation `=`, `!=`, `>=`, `>`, `<=`, `<`, `IN`, `NOT IN`, `TO`, `EXISTS`, `NOT EXISTS`, or `_geoRadius` but instead got nothing.
->>>>>>> fe5a0219
+        Was expecting an operation `=`, `!=`, `>=`, `>`, `<=`, `<`, `IN`, `NOT IN`, `TO`, `EXISTS`, `NOT EXISTS`, `_geoRadius`, or `_geoBoundingBox` but instead got nothing.
         19:19 channel = Ponce OR
         "###);
 
@@ -652,20 +640,12 @@
         "###);
 
         insta::assert_display_snapshot!(p("colour NOT EXIST"), @r###"
-<<<<<<< HEAD
-        Was expecting an operation `=`, `!=`, `>=`, `>`, `<=`, `<`, `TO`, `EXISTS`, `NOT EXISTS`, `_geoRadius`, or `_geoBoundingBox` at `colour NOT EXIST`.
-=======
-        Was expecting an operation `=`, `!=`, `>=`, `>`, `<=`, `<`, `IN`, `NOT IN`, `TO`, `EXISTS`, `NOT EXISTS`, or `_geoRadius` at `colour NOT EXIST`.
->>>>>>> fe5a0219
+        Was expecting an operation `=`, `!=`, `>=`, `>`, `<=`, `<`, `IN`, `NOT IN`, `TO`, `EXISTS`, `NOT EXISTS`, `_geoRadius`, or `_geoBoundingBox` at `colour NOT EXIST`.
         1:17 colour NOT EXIST
         "###);
 
         insta::assert_display_snapshot!(p("subscribers 100 TO1000"), @r###"
-<<<<<<< HEAD
-        Was expecting an operation `=`, `!=`, `>=`, `>`, `<=`, `<`, `TO`, `EXISTS`, `NOT EXISTS`, `_geoRadius`, or `_geoBoundingBox` at `subscribers 100 TO1000`.
-=======
-        Was expecting an operation `=`, `!=`, `>=`, `>`, `<=`, `<`, `IN`, `NOT IN`, `TO`, `EXISTS`, `NOT EXISTS`, or `_geoRadius` at `subscribers 100 TO1000`.
->>>>>>> fe5a0219
+        Was expecting an operation `=`, `!=`, `>=`, `>`, `<=`, `<`, `IN`, `NOT IN`, `TO`, `EXISTS`, `NOT EXISTS`, `_geoRadius`, or `_geoBoundingBox` at `subscribers 100 TO1000`.
         1:23 subscribers 100 TO1000
         "###);
 
