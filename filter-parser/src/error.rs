--- conflicted
+++ resolved
@@ -143,17 +143,10 @@
                 writeln!(f, "Expression `{}` is missing the following closing delimiter: `{}`.", escaped_input, c)?
             }
             ErrorKind::InvalidPrimary if input.trim().is_empty() => {
-<<<<<<< HEAD
-                writeln!(f, "Was expecting an operation `=`, `!=`, `>=`, `>`, `<=`, `<`, `TO`, `EXISTS`, `NOT EXISTS`, `_geoRadius`, or `_geoBoundingBox` but instead got nothing.")?
+                writeln!(f, "Was expecting an operation `=`, `!=`, `>=`, `>`, `<=`, `<`, `IN`, `NOT IN`, `TO`, `EXISTS`, `NOT EXISTS`, `_geoRadius`, or `_geoBoundingBox` but instead got nothing.")?
             }
             ErrorKind::InvalidPrimary => {
-                writeln!(f, "Was expecting an operation `=`, `!=`, `>=`, `>`, `<=`, `<`, `TO`, `EXISTS`, `NOT EXISTS`, `_geoRadius`, or `_geoBoundingBox` at `{}`.", escaped_input)?
-=======
-                writeln!(f, "Was expecting an operation `=`, `!=`, `>=`, `>`, `<=`, `<`, `IN`, `NOT IN`, `TO`, `EXISTS`, `NOT EXISTS`, or `_geoRadius` but instead got nothing.")?
-            }
-            ErrorKind::InvalidPrimary => {
-                writeln!(f, "Was expecting an operation `=`, `!=`, `>=`, `>`, `<=`, `<`, `IN`, `NOT IN`, `TO`, `EXISTS`, `NOT EXISTS`, or `_geoRadius` at `{}`.", escaped_input)?
->>>>>>> fe5a0219
+                writeln!(f, "Was expecting an operation `=`, `!=`, `>=`, `>`, `<=`, `<`, `IN`, `NOT IN`, `TO`, `EXISTS`, `NOT EXISTS`, `_geoRadius`, or `_geoBoundingBox` at `{}`.", escaped_input)?
             }
             ErrorKind::ExpectedEof => {
                 writeln!(f, "Found unexpected characters at the end of the filter: `{}`. You probably forgot an `OR` or an `AND` rule.", escaped_input)?
